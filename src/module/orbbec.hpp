#pragma once
#include <viam/sdk/components/camera.hpp>
#include <viam/sdk/config/resource.hpp>
#include <viam/sdk/resource/reconfigurable.hpp>

#include <libobsensor/ObSensor.hpp>

#include <optional>
<<<<<<< HEAD
=======
#include <set>
>>>>>>> 40b2ad29
#include <unordered_set>

namespace orbbec {

struct Resolution {
    uint32_t width{};
    uint32_t height{};

<<<<<<< HEAD
    bool operator==(const Resolution& other) const {
        return width == other.width && height == other.height;
=======
    bool operator>(const Resolution& other) const {
        return (width > other.width) || (width == other.width && height > other.height);
>>>>>>> 40b2ad29
    }

    std::string to_string() const {
        std::ostringstream os;
        os << "(" << width << "x" << height << ")";
        return os.str();
    }
};

struct DeviceResolution {
    std::optional<Resolution> color_resolution{};
    std::optional<Resolution> depth_resolution{};

    std::string to_string() const {
        std::ostringstream os;
        os << "DeviceResolution(";
        if (color_resolution.has_value())
            os << "color_resolution=" << color_resolution->width << "x" << color_resolution->height;
        else
            os << "color_resolution=nullopt";
        if (depth_resolution.has_value())
            os << ", depth_resolution=" << depth_resolution->width << "x" << depth_resolution->height;
        else
            os << ", depth_resolution=nullopt";
        os << ")";
        return os.str();
    }
};

struct DeviceFormat {
    std::optional<std::string> color_format{};
    std::optional<std::string> depth_format{};

    std::string to_string() const {
        std::ostringstream os;
        os << "(";
        if (color_format.has_value())
            os << "color_format=" << *color_format;
        else
            os << "color_format=nullopt";
        if (depth_format.has_value())
            os << ", depth_format=" << *depth_format;
        else
            os << ", depth_format=nullopt";
        os << ")";
        return os.str();
    }
};

// The native config struct for orbbec resources.
struct ObResourceConfig {
    std::string resource_name;
    std::string serial_number;
    std::optional<DeviceResolution> device_resolution;
    std::optional<DeviceFormat> device_format;

    explicit ObResourceConfig(std::string const& serial_number,
                              std::string const& resource_name,
                              std::optional<DeviceResolution> device_resolution,
                              std::optional<DeviceFormat> device_format)
        : serial_number(serial_number), resource_name(resource_name), device_resolution(device_resolution), device_format(device_format) {}
    std::string to_string() const {
        std::ostringstream os;
        os << "(resource_name=" << resource_name << ", serial_number=" << serial_number;
        if (device_resolution.has_value()) {
            os << ", device_resolution=" << device_resolution->to_string();
        } else {
            os << ", device_resolution=nullopt";
        }
        if (device_format.has_value()) {
            os << ", device_format=" << device_format->to_string();
        } else {
            os << ", device_format=nullopt";
        }
        os << ")";
        return os.str();
    }
};

void startOrbbecSDK(ob::Context& ctx);
void printDeviceInfo(const std::shared_ptr<ob::DeviceInfo> info);

class Orbbec final : public viam::sdk::Camera, public viam::sdk::Reconfigurable {
   public:
    Orbbec(viam::sdk::Dependencies deps, viam::sdk::ResourceConfig cfg, std::shared_ptr<ob::Context> ctx);
    ~Orbbec();
    void reconfigure(const viam::sdk::Dependencies& deps, const viam::sdk::ResourceConfig& cfg) override;
    viam::sdk::ProtoStruct do_command(const viam::sdk::ProtoStruct& command) override;
    raw_image get_image(std::string mime_type, const viam::sdk::ProtoStruct& extra) override;
    image_collection get_images(std::vector<std::string> filter_source_names, const viam::sdk::ProtoStruct& extra) override;
    point_cloud get_point_cloud(std::string mime_type, const viam::sdk::ProtoStruct& extra) override;
    properties get_properties() override;
    std::vector<viam::sdk::GeometryConfig> get_geometries(const viam::sdk::ProtoStruct& extra) override;
    static std::vector<std::string> validate(viam::sdk::ResourceConfig cfg);
    static viam::sdk::GeometryConfig geometry;
    static viam::sdk::Model model;
    static const std::unordered_set<std::string> supported_color_formats;
    static const std::unordered_set<std::string> supported_depth_formats;
    static const std::string default_color_format;
    static const std::string default_depth_format;
    static const Resolution default_color_resolution;
    static const Resolution default_depth_resolution;
<<<<<<< HEAD
    static const std::unordered_map<Resolution, std::unordered_set<Resolution>> color_to_depth_supported_resolutions;
=======
    static const std::map<Resolution, std::set<Resolution, std::greater<Resolution>>, std::greater<Resolution>>
        color_to_depth_supported_resolutions;
>>>>>>> 40b2ad29

   private:
    std::shared_ptr<ob::Context> ob_ctx_;
    std::string firmware_version_;
    std::mutex serial_number_mu_;
    std::string serial_number_;
    static std::unique_ptr<ObResourceConfig> configure(viam::sdk::Dependencies deps, viam::sdk::ResourceConfig cfg);
    static void validate_sensor(std::pair<std::string, viam::sdk::ProtoValue> const& sensor_pair);
};

}  // namespace orbbec

namespace std {
template <>
struct hash<orbbec::Resolution> {
    std::size_t operator()(const orbbec::Resolution& res) const {
        // Combine hash of width and height
        std::size_t h1 = std::hash<uint32_t>{}(res.width);
        std::size_t h2 = std::hash<uint32_t>{}(res.height);
        return h1 ^ (h2 << 1);  // Simple hash combining
    }
};
}  // namespace std<|MERGE_RESOLUTION|>--- conflicted
+++ resolved
@@ -6,10 +6,7 @@
 #include <libobsensor/ObSensor.hpp>
 
 #include <optional>
-<<<<<<< HEAD
-=======
 #include <set>
->>>>>>> 40b2ad29
 #include <unordered_set>
 
 namespace orbbec {
@@ -18,13 +15,8 @@
     uint32_t width{};
     uint32_t height{};
 
-<<<<<<< HEAD
-    bool operator==(const Resolution& other) const {
-        return width == other.width && height == other.height;
-=======
     bool operator>(const Resolution& other) const {
         return (width > other.width) || (width == other.width && height > other.height);
->>>>>>> 40b2ad29
     }
 
     std::string to_string() const {
@@ -127,12 +119,8 @@
     static const std::string default_depth_format;
     static const Resolution default_color_resolution;
     static const Resolution default_depth_resolution;
-<<<<<<< HEAD
-    static const std::unordered_map<Resolution, std::unordered_set<Resolution>> color_to_depth_supported_resolutions;
-=======
     static const std::map<Resolution, std::set<Resolution, std::greater<Resolution>>, std::greater<Resolution>>
         color_to_depth_supported_resolutions;
->>>>>>> 40b2ad29
 
    private:
     std::shared_ptr<ob::Context> ob_ctx_;
@@ -143,16 +131,4 @@
     static void validate_sensor(std::pair<std::string, viam::sdk::ProtoValue> const& sensor_pair);
 };
 
-}  // namespace orbbec
-
-namespace std {
-template <>
-struct hash<orbbec::Resolution> {
-    std::size_t operator()(const orbbec::Resolution& res) const {
-        // Combine hash of width and height
-        std::size_t h1 = std::hash<uint32_t>{}(res.width);
-        std::size_t h2 = std::hash<uint32_t>{}(res.height);
-        return h1 ^ (h2 << 1);  // Simple hash combining
-    }
-};
-}  // namespace std+}  // namespace orbbec