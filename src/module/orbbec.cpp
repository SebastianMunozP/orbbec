--- conflicted
+++ resolved
@@ -13,15 +13,11 @@
 // limitations under the License.
 
 #include "orbbec.hpp"
-<<<<<<< HEAD
 #include "device_control.hpp"
-#include "encoding.hpp"
-=======
 #include "encoding.hpp"
 #ifdef _WIN32
 #include <windows.h>
 #endif
->>>>>>> 40b2ad29
 
 #include <curl/curl.h>
 #include <math.h>
@@ -66,15 +62,6 @@
 std::string const Orbbec::default_depth_format = "Y16";
 Resolution const Orbbec::default_color_resolution{1280, 720};
 Resolution const Orbbec::default_depth_resolution{1600, 1200};
-<<<<<<< HEAD
-std::unordered_map<Resolution, std::unordered_set<Resolution>> const Orbbec::color_to_depth_supported_resolutions{
-    {{1920, 1080}, {{1600, 1200}, {800, 600}, {400, 300}}},
-    {{1440, 1080}, {{1600, 1200}, {800, 600}, {400, 300}}},
-    {{1280, 720}, {{1600, 1200}, {800, 600}, {400, 300}}},
-    {{800, 600}, {{800, 600}, {400, 300}}},
-    {{640, 480}, {{800, 600}, {400, 300}}},
-    {{640, 360}, {{800, 600}, {400, 300}}}};
-=======
 std::map<Resolution, std::set<Resolution, std::greater<Resolution>>, std::greater<Resolution>> const
     Orbbec::color_to_depth_supported_resolutions{{{1920, 1080}, {{1600, 1200}, {800, 600}, {400, 300}}},
                                                  {{1440, 1080}, {{1600, 1200}, {800, 600}, {400, 300}}},
@@ -82,7 +69,6 @@
                                                  {{800, 600}, {{800, 600}, {400, 300}}},
                                                  {{640, 480}, {{800, 600}, {400, 300}}},
                                                  {{640, 360}, {{800, 600}, {400, 300}}}};
->>>>>>> 40b2ad29
 
 // CONSTANTS BEGIN
 const std::string kColorSourceName = "color";
@@ -110,7 +96,6 @@
     ~ViamOBDevice() {
         std::cout << "deleting ViamOBDevice " << serial_number << "\n";
     }
-<<<<<<< HEAD
     std::string serial_number{};
     std::shared_ptr<ob::Device> device{};
     bool started{};
@@ -123,17 +108,6 @@
     bool dumpPCLFiles{};
     bool skipAlignment{};
 };
-=======
-    std::string serial_number;
-    std::shared_ptr<ob::Device> device;
-    bool started;
-    std::shared_ptr<ob::Pipeline> pipe;
-    std::shared_ptr<ob::PointCloudFilter> pointCloudFilter;
-    std::shared_ptr<ob::Align> align;
-    std::shared_ptr<ob::Config> config;
-};
-
->>>>>>> 40b2ad29
 // STRUCTS END
 
 // GLOBALS BEGIN
@@ -360,11 +334,7 @@
         auto colorProfile = colorStreamProfiles->getProfile(i);
         auto colorVsp = colorProfile->as<ob::VideoStreamProfile>();
 
-<<<<<<< HEAD
-        if (deviceFormat.has_value() and deviceFormat->color_format.has_value()) {
-=======
         if (deviceFormat.has_value() && deviceFormat->color_format.has_value()) {
->>>>>>> 40b2ad29
             if (ob::TypeHelper::convertOBFormatTypeToString(colorVsp->getFormat()) != deviceFormat->color_format.value()) {
                 continue;
             }
@@ -372,11 +342,7 @@
             continue;
         }
 
-<<<<<<< HEAD
-        if (deviceRes.has_value() and deviceRes->color_resolution.has_value()) {
-=======
         if (deviceRes.has_value() && deviceRes->color_resolution.has_value()) {
->>>>>>> 40b2ad29
             if (colorVsp->getWidth() != deviceRes->color_resolution->width ||
                 colorVsp->getHeight() != deviceRes->color_resolution->height) {
                 continue;
@@ -396,11 +362,7 @@
                 continue;
             }
 
-<<<<<<< HEAD
-            if (deviceFormat.has_value() and deviceFormat->depth_format.has_value()) {
-=======
             if (deviceFormat.has_value() && deviceFormat->depth_format.has_value()) {
->>>>>>> 40b2ad29
                 if (ob::TypeHelper::convertOBFormatTypeToString(depthVsp->getFormat()) != deviceFormat->depth_format.value()) {
                     continue;
                 }
@@ -408,11 +370,7 @@
                 continue;
             }
 
-<<<<<<< HEAD
-            if (deviceRes.has_value() and deviceRes->depth_resolution.has_value()) {
-=======
             if (deviceRes.has_value() && deviceRes->depth_resolution.has_value()) {
->>>>>>> 40b2ad29
                 if (depthVsp->getWidth() != deviceRes->depth_resolution->width ||
                     depthVsp->getHeight() != deviceRes->depth_resolution->height) {
                     continue;
@@ -738,15 +696,10 @@
         }
         auto resolution_opt = config_by_serial().at(serialNumber).device_resolution;
         auto format_opt = config_by_serial().at(serialNumber).device_format;
-<<<<<<< HEAD
-        VIAM_SDK_LOG(info) << "[startDevice] Resolution from config: ";
-        if (resolution_opt.has_value() or format_opt.has_value()) {
-=======
         VIAM_SDK_LOG(info) << "[startDevice] Resolution from config: "
                            << (resolution_opt.has_value() ? resolution_opt->to_string() : "not specified, Format from config: ")
                            << (format_opt.has_value() ? format_opt->to_string() : "not specifed");
         if (resolution_opt.has_value() || format_opt.has_value()) {
->>>>>>> 40b2ad29
             // Create the pipeline
             auto config = createHwD2CAlignConfig(search->second->pipe, resolution_opt, format_opt);
             if (config == nullptr) {
@@ -759,11 +712,6 @@
                 throw std::runtime_error(buffer.str());
             }
             my_dev->config = config;
-<<<<<<< HEAD
-        } else {
-            VIAM_SDK_LOG(info) << "  not specified, using default";
-=======
->>>>>>> 40b2ad29
         }
     }
 
@@ -833,13 +781,6 @@
     if (!sensor) {
         throw std::invalid_argument("sensor must be a struct");
     }
-<<<<<<< HEAD
-}
-
-// HELPERS END
-
-// RESOURCE BEGIN
-=======
     if (!sensor->count("width")) {
         throw std::invalid_argument("sensor must contain width key");
     }
@@ -890,7 +831,6 @@
     }
 }
 
->>>>>>> 40b2ad29
 std::vector<std::string> Orbbec::validate(vsdk::ResourceConfig cfg) {
     auto attrs = cfg.attributes();
 
@@ -908,101 +848,6 @@
         throw std::invalid_argument("serial_number must be a non-empty string");
     }
 
-<<<<<<< HEAD
-    if (attrs.count("format")) {
-        auto format = attrs["format"].get<viam::sdk::ProtoStruct>();
-        if (format) {
-            if (!format->count("color") || !format->count("depth")) {
-                throw std::invalid_argument("format must contain color and depth keys");
-            }
-            auto color_format = format->at("color").get<std::string>();
-            if (!color_format) {
-                throw std::invalid_argument("color format must be a string");
-            }
-            if (Orbbec::supported_color_formats.count(*color_format) == 0) {
-                std::ostringstream buffer;
-                buffer << "color format must be one of: ";
-                for (const auto& fmt : Orbbec::supported_color_formats) {
-                    buffer << fmt << " ";
-                }
-                VIAM_SDK_LOG(error) << buffer.str();
-                throw std::invalid_argument(buffer.str());
-            }
-
-            auto depth_format = format->at("depth").get<std::string>();
-            if (!depth_format) {
-                throw std::invalid_argument("depth format must be a string");
-            }
-            if (Orbbec::supported_depth_formats.count(*depth_format) == 0) {
-                std::ostringstream buffer;
-                buffer << "depth format must be one of: ";
-                for (const auto& fmt : Orbbec::supported_depth_formats) {
-                    buffer << fmt << " ";
-                }
-                VIAM_SDK_LOG(error) << buffer.str();
-                throw std::invalid_argument(buffer.str());
-            }
-        }
-    }
-
-    if (attrs.count("resolution")) {
-        auto resolution = attrs["resolution"].get<viam::sdk::ProtoStruct>();
-        if (resolution) {
-            if (!resolution->count("color") || !resolution->count("depth")) {
-                throw std::invalid_argument("resolution must contain color and depth keys");
-            }
-            auto color_resolution = resolution->at("color").get<viam::sdk::ProtoStruct>();
-            if (color_resolution->count("width") == 0 || color_resolution->count("height") == 0) {
-                throw std::invalid_argument("color must contain width and height keys");
-            }
-            auto color_width = color_resolution->at("width").get<double>();
-            auto color_height = color_resolution->at("height").get<double>();
-            if (!color_width || !color_height) {
-                throw std::invalid_argument("color width and height must be doubles");
-            }
-            if (*color_width <= 0 || *color_height <= 0) {
-                throw std::invalid_argument("color width and height must be positive");
-            }
-            auto color_width_uint32 = static_cast<std::uint32_t>(*color_width);
-            auto color_height_uint32 = static_cast<std::uint32_t>(*color_height);
-
-            auto depth_resolution = resolution->at("depth").get<viam::sdk::ProtoStruct>();
-            if (depth_resolution->count("width") == 0 || depth_resolution->count("height") == 0) {
-                throw std::invalid_argument("depth must contain width and height keys");
-            }
-            auto depth_width = depth_resolution->at("width").get<double>();
-            auto depth_height = depth_resolution->at("height").get<double>();
-            if (!depth_width || !depth_height) {
-                throw std::invalid_argument("depth width and height must be double");
-            }
-            if (*depth_width <= 0 || *depth_height <= 0) {
-                throw std::invalid_argument("depth width and height must be positive");
-            }
-
-            auto depth_width_uint32 = static_cast<std::uint32_t>(*depth_width);
-            auto depth_height_uint32 = static_cast<std::uint32_t>(*depth_height);
-            if (color_to_depth_supported_resolutions.count({color_width_uint32, color_height_uint32}) == 0) {
-                std::ostringstream buffer;
-                buffer << "color resolution must be one of: ";
-                for (const auto& res : color_to_depth_supported_resolutions) {
-                    buffer << "{" << res.first.to_string() << "} ";
-                }
-                VIAM_SDK_LOG(error) << buffer.str();
-                throw std::invalid_argument(buffer.str());
-            }
-            if (color_to_depth_supported_resolutions.at({color_width_uint32, color_height_uint32})
-                    .count({depth_width_uint32, depth_height_uint32}) == 0) {
-                std::ostringstream buffer;
-                buffer << "color/depth resolution combination not supported, for color resolution " << "{" << color_width_uint32 << ", "
-                       << color_height_uint32 << "}, depth resolution must be one of: ";
-                for (const auto& res : color_to_depth_supported_resolutions.at({color_width_uint32, color_height_uint32})) {
-                    buffer << "{" << res.to_string() << "} ";
-                }
-                VIAM_SDK_LOG(error) << buffer.str();
-                throw std::invalid_argument(buffer.str());
-            }
-        }
-=======
     if (attrs.count("sensors")) {
         auto sensors = attrs["sensors"].get<viam::sdk::ProtoStruct>();
         if (!sensors) {
@@ -1041,7 +886,6 @@
             VIAM_SDK_LOG(error) << buffer.str();
             throw std::invalid_argument(buffer.str());
         }
->>>>>>> 40b2ad29
     }
 
     return {};
@@ -1509,7 +1353,6 @@
     }
 }
 
-<<<<<<< HEAD
 vsdk::ProtoStruct getCameraParams(std::shared_ptr<ob::Pipeline> pipe) {
     if (pipe == nullptr) {
         return {{"error", "pipe is null"}};
@@ -1588,17 +1431,6 @@
                     modeFound = true;
                     break;
                 }
-=======
-vsdk::ProtoStruct Orbbec::do_command(const vsdk::ProtoStruct& command) {
-    viam::sdk::ProtoStruct resp = viam::sdk::ProtoStruct{};
-    constexpr char firmware_key[] = "update_firmware";
-    for (const auto& kv : command) {
-        if (kv.first == firmware_key) {
-            std::string serial_number;
-            {
-                const std::lock_guard<std::mutex> lock(serial_number_mu_);
-                serial_number = serial_number_;
->>>>>>> 40b2ad29
             }
             if (!modeFound) {
                 std::stringstream error_ss;
@@ -2124,7 +1956,6 @@
             throw std::invalid_argument("device is not started");
         }
 
-<<<<<<< HEAD
         std::shared_ptr<ob::ColorFrame> colorFrame = color->as<ob::ColorFrame>();
 
         VIAM_SDK_LOG(info) << "[get_point_cloud] colorFrame width: " << colorFrame->getWidth() << ", height: " << colorFrame->getHeight();
@@ -2157,10 +1988,6 @@
             outfile.close();
             VIAM_SDK_LOG(info) << "[get_point_cloud] wrote PCD to location: " << absolute_path_str;
         }
-=======
-        std::vector<std::uint8_t> data =
-            RGBPointsToPCD(my_dev->pointCloudFilter->process(my_dev->align->process(fs)), scale * mmToMeterMultiple);
->>>>>>> 40b2ad29
 
         VIAM_SDK_LOG(debug) << "[get_point_cloud] end";
         return vsdk::Camera::point_cloud{kPcdMimeType, data};
@@ -2183,46 +2010,6 @@
     serial_number_from_config = *serial_val;
 
     std::optional<DeviceResolution> dev_res = std::nullopt;
-<<<<<<< HEAD
-    if (attrs.count("resolution")) {
-        VIAM_SDK_LOG(info) << "[configure] resolution specified in config";
-
-        auto resolution = attrs["resolution"].get<viam::sdk::ProtoStruct>();
-
-        std::optional<Resolution> color_res = std::nullopt;
-        if (resolution->count("color")) {
-            auto color_height = resolution->at("color").get<viam::sdk::ProtoStruct>()->at("height").get_unchecked<double>();
-            auto color_width = resolution->at("color").get<viam::sdk::ProtoStruct>()->at("width").get_unchecked<double>();
-            color_res = Resolution{static_cast<uint32_t>(color_width), static_cast<uint32_t>(color_height)};
-        }
-
-        std::optional<Resolution> depth_res = std::nullopt;
-        if (resolution->count("depth")) {
-            auto depth_height = resolution->at("depth").get<viam::sdk::ProtoStruct>()->at("height").get_unchecked<double>();
-            auto depth_width = resolution->at("depth").get<viam::sdk::ProtoStruct>()->at("width").get_unchecked<double>();
-            depth_res = Resolution{static_cast<uint32_t>(depth_width), static_cast<uint32_t>(depth_height)};
-        }
-
-        dev_res = DeviceResolution{color_res, depth_res};
-    }
-
-    std::optional<DeviceFormat> dev_fmt = std::nullopt;
-    if (attrs.count("format")) {
-        VIAM_SDK_LOG(info) << "[configure] format specified in config";
-        auto format = attrs["format"].get<viam::sdk::ProtoStruct>();
-
-        std::optional<std::string> color_format = std::nullopt;
-        if (format->count("color")) {
-            color_format = format->at("color").get_unchecked<std::string>();
-        }
-        std::optional<std::string> depth_format = std::nullopt;
-        if (format->count("depth")) {
-            depth_format = format->at("depth").get_unchecked<std::string>();
-        }
-        dev_fmt = DeviceFormat{color_format, depth_format};
-    }
-
-=======
     std::optional<DeviceFormat> dev_fmt = std::nullopt;
     if (attrs.count("sensors")) {
         VIAM_SDK_LOG(info) << "[configure] sensors specified in config";
@@ -2243,7 +2030,6 @@
     } else {
         VIAM_SDK_LOG(info) << "[configure] no sensors specified in config, using defaults";
     }
->>>>>>> 40b2ad29
     auto native_config = std::make_unique<orbbec::ObResourceConfig>(serial_number_from_config, configuration.name(), dev_res, dev_fmt);
     VIAM_SDK_LOG(info) << "[configure] configured: " << native_config->to_string();
     return native_config;
